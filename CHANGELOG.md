--- conflicted
+++ resolved
@@ -1,17 +1,13 @@
 # Raycast ElevenLabs TTS Changelog
 
-<<<<<<< HEAD
-## 1.1.0 - 2025-01-19
+## [1.1.0] - 2025-01-19
 
 ### Added
 - Playback speed control with options from 0.5x to 2.0x speed
 - New preferences dropdown for playback speed selection
 - Integration with macOS afplay command for speed-adjusted playback
 
-## 1.0.0 - 2024-12-21
-=======
 ## [1.0.0] - 2025-01-12
->>>>>>> 594c1832
 
 ### Added
 - Text-to-speech conversion using ElevenLabs API
